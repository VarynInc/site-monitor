{
  "name": "site-monitor",
  "version": "0.1.5",
  "description": "Nodejs app to monitor sites and alert if they are not abiding by their normal operating condition",
  "main": "source/index.js",
  "scripts": {
    "start": "node source/index.js",
    "test": "jest --coverage test"
  },
  "repository": {
    "type": "git",
    "url": "git+https://github.com/VarynInc/site-monitor.git"
  },
  "keywords": [
    "javascript",
    "node",
    "http",
    "monitor",
    "website",
    "utility"
  ],
  "author": "Varyn",
  "license": "Apache-2.0",
  "bugs": {
    "url": "https://github.com/VarynInc/site-monitor/issues"
  },
  "homepage": "https://github.com/VarynInc/site-monitor#readme",
  "dependencies": {
<<<<<<< HEAD
=======
    "chalk": "^5.0.0",
>>>>>>> eb4ce9ab
    "express": "^4.17.2",
    "jest": "^27.5.1",
    "mysql": "^2.18.1",
    "nodemailer": "^6.7.2",
    "nodemailer-mailgun-transport": "^2.1.3",
    "request": "^2.88.2",
    "winston": "^3.6.0",
    "yargs": "^17.3.1"
  }
}<|MERGE_RESOLUTION|>--- conflicted
+++ resolved
@@ -26,10 +26,6 @@
   },
   "homepage": "https://github.com/VarynInc/site-monitor#readme",
   "dependencies": {
-<<<<<<< HEAD
-=======
-    "chalk": "^5.0.0",
->>>>>>> eb4ce9ab
     "express": "^4.17.2",
     "jest": "^27.5.1",
     "mysql": "^2.18.1",
